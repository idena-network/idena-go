package mempool

import (
	"context"
	"crypto/rand"
	"errors"
	"fmt"
	"github.com/golang/protobuf/proto"
	"github.com/idena-network/idena-go/blockchain/types"
	"github.com/idena-network/idena-go/common"
	"github.com/idena-network/idena-go/common/eventbus"
	"github.com/idena-network/idena-go/common/pushpull"
	"github.com/idena-network/idena-go/core/appstate"
	"github.com/idena-network/idena-go/crypto"
	"github.com/idena-network/idena-go/crypto/ecies"
	"github.com/idena-network/idena-go/events"
	"github.com/idena-network/idena-go/log"
	models "github.com/idena-network/idena-go/protobuf"
	"github.com/idena-network/idena-go/secstore"
	dbm "github.com/tendermint/tm-db"
	"math/big"
	"sync"
	"time"
)

var (
	maxFloat *big.Float
)

type FlipKeysPool interface {
	AddPrivateKeysPackage(keysPackage *types.PrivateFlipKeysPackage, own bool) error
	AddPublicFlipKey(key *types.PublicFlipKey, own bool) error
	GetFlipPackagesHashes() []common.Hash128
	GetFlipKeys() []*types.PublicFlipKey
}

func init() {
	maxFloat = new(big.Float).SetInt(new(big.Int).SetBytes(common.MaxHash[:]))
}

type KeysPool struct {
	db                        dbm.DB
	appState                  *appstate.AppState
	flipKeys                  map[common.Address]*types.PublicFlipKey
	publicKeyMutex            sync.RWMutex
	privateKeysMutex          sync.RWMutex
	bus                       eventbus.Bus
	head                      *types.Header
	log                       log.Logger
	flipKeyPackages           map[common.Address]*types.PrivateFlipKeysPackage
	flipKeyPackagesByHash     map[common.Hash128]*types.PrivateFlipKeysPackage
	privateKeyIndexes         map[common.Address]int // shows which key (by index) use from author's package
	encryptedPrivateKeysCache map[common.Address]*ecies.PrivateKey
	secStore                  *secstore.SecStore
	packagesLoadingCtx        context.Context
	cancelLoadingCtx          context.CancelFunc
	self                      common.Address
	pushTracker               pushpull.PendingPushTracker
}

func NewKeysPool(db dbm.DB, appState *appstate.AppState, bus eventbus.Bus, secStore *secstore.SecStore) *KeysPool {
	ctx, cancel := context.WithCancel(context.Background())
	pool := &KeysPool{
		db:                        db,
		appState:                  appState,
		bus:                       bus,
		log:                       log.New(),
		flipKeys:                  make(map[common.Address]*types.PublicFlipKey),
		flipKeyPackages:           make(map[common.Address]*types.PrivateFlipKeysPackage),
		flipKeyPackagesByHash:     make(map[common.Hash128]*types.PrivateFlipKeysPackage),
		encryptedPrivateKeysCache: make(map[common.Address]*ecies.PrivateKey),
		secStore:                  secStore,
		packagesLoadingCtx:        ctx,
		cancelLoadingCtx:          cancel,
		pushTracker:               pushpull.NewDefaultPushTracker(time.Second * 5),
	}
	pool.pushTracker.SetHolder(pool)
	return pool
}

func (p *KeysPool) Initialize(head *types.Header) {
	p.head = head
	p.self = p.secStore.GetAddress()

	_ = p.bus.Subscribe(events.AddBlockEventID,
		func(e eventbus.Event) {
			newBlockEvent := e.(*events.NewBlockEvent)
			p.head = newBlockEvent.Block.Header
		})
	p.pushTracker.Run()
}

func (p *KeysPool) Add(hash common.Hash128, entry interface{}, highPriority bool) {
	//ignore it, entries are adding via AddPrivateKeysPackage
}

func (p *KeysPool) PushTracker() pushpull.PendingPushTracker {
	return p.pushTracker
}

func (p *KeysPool) Has(hash common.Hash128) bool {
	p.privateKeysMutex.RLock()
	_, ok := p.flipKeyPackagesByHash[hash]
	p.privateKeysMutex.RUnlock()
	return ok
}

<<<<<<< HEAD
func (p *KeysPool) Get(hash common.Hash128) (interface{}, bool, bool) {
=======
func (p *KeysPool) Get(hash common.Hash128) (entry interface{}, highPriority bool, present bool) {
>>>>>>> 49043495
	p.privateKeysMutex.RLock()
	value, ok := p.flipKeyPackagesByHash[hash]
	p.privateKeysMutex.RUnlock()
	return value, false, ok
}

func (p *KeysPool) MaxParallelPulls() uint32 {
	return 1
}

func (p *KeysPool) SupportPendingRequests() bool {
	return true
}

func (p *KeysPool) AddPublicFlipKey(key *types.PublicFlipKey, own bool) error {

	appState, err := p.appState.Readonly(p.head.Height())
	if err != nil {
		return err
	}

	if err := p.putPublicFlipKey(key, appState, own); err != nil {
		return err
	}

	return nil
}

func (p *KeysPool) putPublicFlipKey(key *types.PublicFlipKey, appState *appstate.AppState, own bool) error {
	p.publicKeyMutex.Lock()
	defer p.publicKeyMutex.Unlock()

	sender, _ := types.SenderFlipKey(key)

	if old, ok := p.flipKeys[sender]; ok && old.Epoch >= key.Epoch {
		return errors.New("sender has already published his key")
	}

	if err := validateFlipKey(appState, key); err != nil {
		log.Trace("PublicFlipKey is not valid", "sender", sender.Hex(), "err", err)
		return err
	}

	p.flipKeys[sender] = key

	p.appState.EvidenceMap.NewFlipsKey(sender)

	p.bus.Publish(&events.NewFlipKeyEvent{
		Key: key,
		Own: own,
	})
	return nil
}

func (p *KeysPool) AddPrivateKeysPackage(keysPackage *types.PrivateFlipKeysPackage, own bool) error {

	sender, _ := types.SenderFlipKeysPackage(keysPackage)

	appState, err := p.appState.Readonly(p.head.Height())
	if err != nil {
		return err
	}

	err = p.putPrivateFlipKeysPackage(keysPackage, appState, own)

	if err != nil {
		log.Trace("Unable to add private keys package", "err", err, "sender", sender.Hex())
		return err
	}

	return err
}

func (p *KeysPool) putPrivateFlipKeysPackage(keysPackage *types.PrivateFlipKeysPackage, appState *appstate.AppState, own bool) error {
	sender, _ := types.SenderFlipKeysPackage(keysPackage)

	p.privateKeysMutex.Lock()
	defer p.privateKeysMutex.Unlock()

	if old, ok := p.flipKeyPackages[sender]; ok && old.Epoch >= keysPackage.Epoch {
		return errors.New("sender has already published his keys package")
	}

	if err := validateFlipKeysPackage(appState, keysPackage); err != nil {
		log.Trace("PrivateFLipKeysPackage is not valid", "sender", sender.Hex(), "err", err)
		return err
	}

	p.flipKeyPackages[sender] = keysPackage
	shortHash := keysPackage.Hash128()
	p.flipKeyPackagesByHash[shortHash] = keysPackage

	p.pushTracker.RemovePull(shortHash)

	p.bus.Publish(&events.NewFlipKeysPackageEvent{
		Key: keysPackage,
		Own: own,
	})
	return nil
}

func (p *KeysPool) GetFlipKeys() []*types.PublicFlipKey {
	p.publicKeyMutex.RLock()
	defer p.publicKeyMutex.RUnlock()

	var list []*types.PublicFlipKey

	for _, tx := range p.flipKeys {
		list = append(list, tx)
	}
	return list
}

func (p *KeysPool) GetFlipPackagesHashes() []common.Hash128 {
	p.privateKeysMutex.RLock()
	defer p.privateKeysMutex.RUnlock()

	var list []common.Hash128

	for k := range p.flipKeyPackagesByHash {
		list = append(list, k)
	}
	return list
}

func (p *KeysPool) GetPublicFlipKey(address common.Address) *ecies.PrivateKey {
	return p.getPublicFlipKey(address)
}

func (p *KeysPool) getPublicFlipKey(address common.Address) *ecies.PrivateKey {
	p.publicKeyMutex.RLock()
	defer p.publicKeyMutex.RUnlock()
	key, ok := p.flipKeys[address]
	if !ok {
		return nil
	}

	ecdsaKey, _ := crypto.ToECDSA(key.Key)
	return ecies.ImportECDSA(ecdsaKey)
}

func (p *KeysPool) GetPrivateFlipKey(address common.Address) *ecies.PrivateKey {
	p.privateKeysMutex.Lock()
	defer p.privateKeysMutex.Unlock()

	if data, ok := p.encryptedPrivateKeysCache[address]; ok {
		return data
	}

	publicFlipKey := p.getPublicFlipKey(address)
	if publicFlipKey == nil {
		log.Warn("GetPrivateFlipKey: public flip key is missing", "address", address.Hex())
		return nil
	}

	keysPackage, ok := p.flipKeyPackages[address]
	if !ok {
		log.Warn("GetPrivateFlipKey: package is missing", "address", address.Hex())
		return nil
	}

	idx, ok := p.privateKeyIndexes[address]
	if !ok {
		log.Warn("GetPrivateFlipKey: indexes are missing", "address", address.Hex())
		return nil
	}

	encryptedFlipKey, err := getEncryptedKeyFromPackage(publicFlipKey, keysPackage.Data, idx)
	if err != nil {
		log.Warn("GetPrivateFlipKey: Cannot get key from package", "err", err, "len", len(keysPackage.Data), "address", address.Hex())
		return nil
	}

	rawKey, err := p.secStore.DecryptMessage(encryptedFlipKey)
	if err != nil {
		log.Warn("GetPrivateFlipKey: Cannot decrypt key from package", "err", err, "address", address.Hex())
		return nil
	}

	ecdsaKey, err := crypto.ToECDSA(rawKey)
	if err != nil {
		log.Warn("GetPrivateFlipKey: Cannot convert decrypted key to ECDSA", "err", err, "address", address.Hex())
		return nil
	}

	result := ecies.ImportECDSA(ecdsaKey)
	p.encryptedPrivateKeysCache[address] = result
	return result
}

func (p *KeysPool) Clear() {
	p.privateKeysMutex.Lock()
	p.publicKeyMutex.Lock()

	defer p.privateKeysMutex.Unlock()
	defer p.publicKeyMutex.Unlock()

	p.cancelLoadingCtx()
	p.privateKeyIndexes = nil
	p.flipKeys = make(map[common.Address]*types.PublicFlipKey)
	p.flipKeyPackages = make(map[common.Address]*types.PrivateFlipKeysPackage)
	p.flipKeyPackagesByHash = make(map[common.Hash128]*types.PrivateFlipKeysPackage)
	p.encryptedPrivateKeysCache = make(map[common.Address]*ecies.PrivateKey)
	p.packagesLoadingCtx, p.cancelLoadingCtx = context.WithCancel(context.Background())
}

func (p *KeysPool) InitializePrivateKeyIndexes(indexes map[common.Address]int) {
	p.privateKeysMutex.Lock()
	p.privateKeyIndexes = indexes
	p.privateKeysMutex.Unlock()
}

func (p *KeysPool) AddPublicFlipKeys(batch []*types.PublicFlipKey) {
	appState, err := p.appState.Readonly(p.head.Height())

	if err != nil {
		p.log.Warn("keyspool.AddPublicFlipKeys: failed to create readonly appState", "err", err)
		return
	}

	for _, k := range batch {
		p.putPublicFlipKey(k, appState, false)
	}
}

func (p *KeysPool) AddPrivateFlipKeysPackages(batch []*types.PrivateFlipKeysPackage) {
	appState, err := p.appState.Readonly(p.head.Height())

	if err != nil {
		p.log.Warn("keyspool.AddPrivateFlipKeysPackages: failed to create readonly appState", "err", err)
		return
	}

	for _, k := range batch {
		p.putPrivateFlipKeysPackage(k, appState, false)
	}
}

func validateFlipKey(appState *appstate.AppState, key *types.PublicFlipKey) error {
	sender, _ := types.SenderFlipKey(key)
	return validateKey(sender, key.Epoch, appState)
}

func validateFlipKeysPackage(appState *appstate.AppState, keysPackage *types.PrivateFlipKeysPackage) error {
	sender, _ := types.SenderFlipKeysPackage(keysPackage)
	return validateKey(sender, keysPackage.Epoch, appState)
}

func validateKey(sender common.Address, epoch uint16, appState *appstate.AppState) error {
	if sender == (common.Address{}) {
		return errors.New("invalid signature")
	}

	if appState.State.Epoch() != epoch {
		return errors.New("invalid epoch")
	}

	identity := appState.State.GetIdentity(sender)
	if len(identity.Flips) == 0 {
		return errors.New("flips is missing")
	}
	return nil
}

type keysArray struct {
	Pairs [][]byte
}

func (k *keysArray) ToBytes() ([]byte, error) {
	protoArray := new(models.ProtoFlipPrivateKeys)
	protoArray.Keys = append(k.Pairs[:0:0], k.Pairs...)
	return proto.Marshal(protoArray)
}

func (k *keysArray) FromBytes(data []byte) error {
	protoArray := new(models.ProtoFlipPrivateKeys)
	if err := proto.Unmarshal(data, protoArray); err != nil {
		return err
	}
	k.Pairs = append(protoArray.Keys[:0:0], protoArray.Keys...)
	return nil
}

func EncryptPrivateKeysPackage(publicFlipKey *ecies.PrivateKey, privateFlipKey *ecies.PrivateKey, pubKeys [][]byte) []byte {
	keyToEncrypt := crypto.FromECDSA(privateFlipKey.ExportECDSA())

	var encryptedKeyPairs [][]byte
	for _, item := range pubKeys {
		ecdsaPubKey, err := crypto.UnmarshalPubkey(item)
		if err != nil {
			encryptedKeyPairs = append(encryptedKeyPairs, []byte{})
			continue
		}

		encryptedKey, err := ecies.Encrypt(rand.Reader, ecies.ImportECDSAPublic(ecdsaPubKey), keyToEncrypt, nil, nil)
		encryptedKeyPairs = append(encryptedKeyPairs, encryptedKey)
	}

	arr := &keysArray{encryptedKeyPairs}

	arrayToEncrypt, _ := arr.ToBytes()

	encryptedArray, _ := ecies.Encrypt(rand.Reader, &publicFlipKey.PublicKey, arrayToEncrypt, nil, nil)

	return encryptedArray
}

func getEncryptedKeyFromPackage(publicFlipKey *ecies.PrivateKey, data []byte, index int) ([]byte, error) {
	decryptedPackage, err := publicFlipKey.Decrypt(data, nil, nil)
	if err != nil {
		return nil, err
	}
	keysArray := new(keysArray)
	if err := keysArray.FromBytes(decryptedPackage); err != nil {
		return nil, err
	}

	if index > len(keysArray.Pairs)-1 {
		return nil, errors.New(fmt.Sprintf("ecnrypted private keys package length is invalid, current: %v, need index: %v", len(keysArray.Pairs), index))
	}

	return keysArray.Pairs[index], nil
}<|MERGE_RESOLUTION|>--- conflicted
+++ resolved
@@ -105,11 +105,7 @@
 	return ok
 }
 
-<<<<<<< HEAD
-func (p *KeysPool) Get(hash common.Hash128) (interface{}, bool, bool) {
-=======
 func (p *KeysPool) Get(hash common.Hash128) (entry interface{}, highPriority bool, present bool) {
->>>>>>> 49043495
 	p.privateKeysMutex.RLock()
 	value, ok := p.flipKeyPackagesByHash[hash]
 	p.privateKeysMutex.RUnlock()
