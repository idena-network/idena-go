--- conflicted
+++ resolved
@@ -59,11 +59,8 @@
 	EnableValidationSharding          bool
 	ChangeKillTxValidation            bool
 	IncreaseGodInvitesLimit           bool
-<<<<<<< HEAD
 	FixDelegation                     bool
-=======
 	FixSmallReportCommittee           bool
->>>>>>> d180feb3
 }
 
 type ConsensusVerson uint16
@@ -171,11 +168,8 @@
 		cfg.EnableValidationSharding = true
 		cfg.ChangeKillTxValidation = true
 		cfg.IncreaseGodInvitesLimit = true
-<<<<<<< HEAD
 		cfg.FixDelegation = true
-=======
 		cfg.FixSmallReportCommittee = true
->>>>>>> d180feb3
 		cfg.Version = ConsensusV6
 		cfg.MigrationTimeout = 0
 		cfg.GenerateGenesisAfterUpgrade = true
