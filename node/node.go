--- conflicted
+++ resolved
@@ -93,8 +93,6 @@
 
 	return "started"
 }
-<<<<<<< HEAD
-=======
 
 func ProvideMobileKey(path string, key string, password string) string {
 	c := config.MakeMobileConfig(path)
@@ -104,7 +102,6 @@
 	return "done"
 }
 
->>>>>>> 727d736c
 func NewNode(config *config.Config) (*Node, error) {
 	nodeCtx, err := NewIndexerNode(config, eventbus.New())
 	if err != nil {
