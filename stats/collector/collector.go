package collector

import (
	"github.com/idena-network/idena-go/blockchain/types"
	"github.com/idena-network/idena-go/common"
	"github.com/idena-network/idena-go/core/appstate"
	statsTypes "github.com/idena-network/idena-go/stats/types"
	"github.com/shopspring/decimal"
	"math/big"
)

type StatsCollector interface {
	EnableCollecting()
	CompleteCollecting()

	SetValidation(validation *statsTypes.ValidationStats)
	SetMinScoreForInvite(score float32)

	SetValidationResults(authors *types.ValidationResults)

	SetTotalReward(amount *big.Int)
	SetTotalValidationReward(amount *big.Int, share *big.Int)
	SetTotalFlipsReward(amount *big.Int, share *big.Int)
	SetTotalInvitationsReward(amount *big.Int, share *big.Int)
	SetTotalFoundationPayouts(amount *big.Int)
	SetTotalZeroWalletFund(amount *big.Int)
<<<<<<< HEAD
	AddValidationReward(balanceDest, stakeDest common.Address, age uint16, balance, stake *big.Int)
	AddFlipsReward(balanceDest, stakeDest common.Address, balance, stake *big.Int, flipsToReward []*types.FlipToReward)
	AddReportedFlipsReward(balanceDest, stakeDest common.Address, flipIdx int, balance, stake *big.Int)
	AddInvitationsReward(balanceDest, stakeDest common.Address, balance, stake *big.Int, age uint16, txHash *common.Hash,
		isSavedInviteWinner bool)
=======
	AddValidationReward(addr common.Address, age uint16, balance *big.Int, stake *big.Int)
	AddFlipsReward(addr common.Address, balance *big.Int, stake *big.Int, flipsToReward []*types.FlipToReward)
	AddReportedFlipsReward(addr common.Address, flipIdx int, balance *big.Int, stake *big.Int)
	AddInvitationsReward(addr common.Address, balance *big.Int, stake *big.Int, age uint16, txHash *common.Hash,
		epochHeight uint32, isSavedInviteWinner bool)
>>>>>>> c202a58d
	AddFoundationPayout(addr common.Address, balance *big.Int)
	AddZeroWalletFund(addr common.Address, balance *big.Int)

	AddProposerReward(balanceDest, stakeDest common.Address, balance, stake *big.Int)
	AddFinalCommitteeReward(balanceDest, stakeDest common.Address, balance, stake *big.Int)

	AfterSubPenalty(addr common.Address, amount *big.Int, appState *appstate.AppState)
	BeforeClearPenalty(addr common.Address, appState *appstate.AppState)
	BeforeSetPenalty(addr common.Address, appState *appstate.AppState)

	AddMintedCoins(amount *big.Int)
	AddPenaltyBurntCoins(addr common.Address, amount *big.Int)
	AddInviteBurntCoins(addr common.Address, amount *big.Int, tx *types.Transaction)
	AddFeeBurntCoins(addr common.Address, feeAmount *big.Int, burntRate float32, tx *types.Transaction)
	AddKilledBurntCoins(addr common.Address, amount *big.Int)
	AddBurnTxBurntCoins(addr common.Address, tx *types.Transaction)

	AfterAddStake(addr common.Address, amount *big.Int, appState *appstate.AppState)

	AddActivationTxBalanceTransfer(tx *types.Transaction, amount *big.Int)
	AddKillTxStakeTransfer(tx *types.Transaction, amount *big.Int)
	AddKillInviteeTxStakeTransfer(tx *types.Transaction, amount *big.Int)

	BeginVerifiedStakeTransferBalanceUpdate(addrFrom, addrTo common.Address, appState *appstate.AppState)
	BeginTxBalanceUpdate(tx *types.Transaction, appState *appstate.AppState)
	BeginProposerRewardBalanceUpdate(balanceDest, stakeDest common.Address, appState *appstate.AppState)
	BeginCommitteeRewardBalanceUpdate(balanceDest, stakeDest common.Address, appState *appstate.AppState)
	BeginEpochRewardBalanceUpdate(balanceDest, stakeDest common.Address, appState *appstate.AppState)
	BeginFailedValidationBalanceUpdate(addr common.Address, appState *appstate.AppState)
	BeginPenaltyBalanceUpdate(addr common.Address, appState *appstate.AppState)
	BeginEpochPenaltyResetBalanceUpdate(addr common.Address, appState *appstate.AppState)
	BeginDustClearingBalanceUpdate(addr common.Address, appState *appstate.AppState)
	CompleteBalanceUpdate(appState *appstate.AppState)

	SetCommitteeRewardShare(amount *big.Int)

	BeginApplyingTx(tx *types.Transaction, appState *appstate.AppState)
	CompleteApplyingTx(appState *appstate.AppState)
	AddTxFee(feeAmount *big.Int)

	AddContractStake(amount *big.Int)
	AddContractBalanceUpdate(address common.Address, getCurrentBalance GetBalanceFunc, newBalance *big.Int, appState *appstate.AppState)
	AddContractBurntCoins(address common.Address, getAmount GetBalanceFunc)
	AddContractTerminationBurntCoins(address common.Address, stake, refund *big.Int)

	AddOracleVotingDeploy(contractAddress common.Address, startTime uint64, votingMinPayment *big.Int,
		fact []byte, state byte, votingDuration, publicVotingDuration uint64, winnerThreshold, quorum byte, committeeSize uint64, ownerFee byte)
	AddOracleVotingCallStart(state byte, startBlock uint64, epoch uint16, votingMinPayment *big.Int, vrfSeed []byte, committeeSize uint64, networkSize int)
	AddOracleVotingCallVoteProofOld(voteHash []byte)
	AddOracleVotingCallVoteProof(voteHash []byte, newSecretVotesCount *uint64)
	AddOracleVotingCallVoteOld(vote byte, salt []byte)
	AddOracleVotingCallVote(vote byte, salt []byte, newOptionVotes *uint64, newOptionAllVotes uint64,
		newSecretVotesCount *uint64, delegatee *common.Address, prevPoolVote []byte, newPrevOptionVotes *uint64)
	AddOracleVotingCallFinish(state byte, result *byte, fund, oracleReward, ownerReward *big.Int)
	AddOracleVotingCallProlongationOld(startBlock *uint64, epoch uint16, vrfSeed []byte, committeeSize, networkSize uint64)
	AddOracleVotingCallProlongation(startBlock *uint64, epoch uint16, vrfSeed []byte, committeeSize, networkSize uint64,
		newEpochWithoutGrowth *byte, newProlongVoteCount *uint64)
	AddOracleVotingCallAddStake()
	AddOracleVotingTermination(fund, oracleReward, ownerReward *big.Int)

	AddOracleLockDeploy(contractAddress common.Address, oracleVotingAddress common.Address, value byte, successAddress common.Address,
		failAddress common.Address)
	AddOracleLockCallPush(success bool, oracleVotingResult byte, transfer *big.Int)
	AddOracleLockCallCheckOracleVoting(votedValue byte, err error)
	AddOracleLockTermination(dest common.Address)

	AddRefundableOracleLockDeploy(contractAddress common.Address, oracleVotingAddress common.Address, value byte,
		successAddress common.Address, successAddressErr error, failAddress common.Address, failAddressErr error,
		refundDelay, depositDeadline uint64, oracleVotingFee byte, state byte, sum *big.Int)
	AddRefundableOracleLockCallDeposit(ownSum, sum, fee *big.Int)
	AddRefundableOracleLockCallPush(state byte, oracleVotingExists bool, oracleVotingResult byte, oracleVotingResultErr error, transfer *big.Int, refundBlock uint64)
	AddRefundableOracleLockCallRefund(balance *big.Int, coef decimal.Decimal)
	AddRefundableOracleLockTermination(dest common.Address)

	AddMultisigDeploy(contractAddress common.Address, minVotes, maxVotes, state byte)
	AddMultisigCallAdd(address common.Address, newState *byte)
	AddMultisigCallSend(dest common.Address, amount []byte)
	AddMultisigCallPush(dest common.Address, amount []byte, voteAddressCnt, voteAmountCnt int)
	AddMultisigTermination(dest common.Address)

	AddTimeLockDeploy(contractAddress common.Address, timestamp uint64)
	AddTimeLockCallTransfer(dest common.Address, amount *big.Int)
	AddTimeLockTermination(dest common.Address)

	AddTxReceipt(txReceipt *types.TxReceipt, appState *appstate.AppState)

	RemoveMemPoolTx(tx *types.Transaction)
}

type GetBalanceFunc func(address common.Address) *big.Int

type collectorStub struct {
}

func NewStatsCollector() StatsCollector {
	return &collectorStub{}
}

func (c *collectorStub) EnableCollecting() {
	// do nothing
}

func (c *collectorStub) RemoveMemPoolTx(tx *types.Transaction) {
	// do nothing
}

func (c *collectorStub) SetValidation(validation *statsTypes.ValidationStats) {
	// do nothing
}

func SetValidation(c StatsCollector, validation *statsTypes.ValidationStats) {
	if c == nil {
		return
	}
	c.SetValidation(validation)
}

func (c *collectorStub) SetMinScoreForInvite(score float32) {
	// do nothing
}

func SetMinScoreForInvite(c StatsCollector, score float32) {
	if c == nil {
		return
	}
	c.SetMinScoreForInvite(score)
}

func (c *collectorStub) SetValidationResults(validationResults *types.ValidationResults) {
	// do nothing
}

func SetValidationResults(c StatsCollector, validationResults *types.ValidationResults) {
	if c == nil {
		return
	}
	c.SetValidationResults(validationResults)
}

func (c *collectorStub) SetTotalReward(amount *big.Int) {
	// do nothing
}

func SetTotalReward(c StatsCollector, amount *big.Int) {
	if c == nil {
		return
	}
	c.SetTotalReward(amount)
}

func (c *collectorStub) SetTotalValidationReward(amount *big.Int, share *big.Int) {
	// do nothing
}

func SetTotalValidationReward(c StatsCollector, amount *big.Int, share *big.Int) {
	if c == nil {
		return
	}
	c.SetTotalValidationReward(amount, share)
}

func (c *collectorStub) SetTotalFlipsReward(amount *big.Int, share *big.Int) {
	// do nothing
}

func SetTotalFlipsReward(c StatsCollector, amount *big.Int, share *big.Int) {
	if c == nil {
		return
	}
	c.SetTotalFlipsReward(amount, share)
}

func (c *collectorStub) SetTotalInvitationsReward(amount *big.Int, share *big.Int) {
	// do nothing
}

func SetTotalInvitationsReward(c StatsCollector, amount *big.Int, share *big.Int) {
	if c == nil {
		return
	}
	c.SetTotalInvitationsReward(amount, share)
}

func (c *collectorStub) SetTotalFoundationPayouts(amount *big.Int) {
	// do nothing
}

func SetTotalFoundationPayouts(c StatsCollector, amount *big.Int) {
	if c == nil {
		return
	}
	c.SetTotalFoundationPayouts(amount)
}

func (c *collectorStub) SetTotalZeroWalletFund(amount *big.Int) {
	// do nothing
}

func SetTotalZeroWalletFund(c StatsCollector, amount *big.Int) {
	if c == nil {
		return
	}
	c.SetTotalZeroWalletFund(amount)
}

func (c *collectorStub) AddValidationReward(balanceDest, stakeDest common.Address, age uint16, balance, stake *big.Int) {
	// do nothing
}

func AddValidationReward(c StatsCollector, balanceDest, stakeDest common.Address, age uint16, balance, stake *big.Int) {
	if c == nil {
		return
	}
	c.AddValidationReward(balanceDest, stakeDest, age, balance, stake)
}

func (c *collectorStub) AddFlipsReward(balanceDest, stakeDest common.Address, balance, stake *big.Int, flipsToReward []*types.FlipToReward) {
	// do nothing
}

func AddFlipsReward(c StatsCollector, balanceDest, stakeDest common.Address, balance, stake *big.Int, flipsToReward []*types.FlipToReward) {
	if c == nil {
		return
	}
	c.AddFlipsReward(balanceDest, stakeDest, balance, stake, flipsToReward)
}

func (c *collectorStub) AddReportedFlipsReward(balanceDest, stakeDest common.Address, flipIdx int, balance, stake *big.Int) {
	// do nothing
}

func AddReportedFlipsReward(c StatsCollector, balanceDest, stakeDest common.Address, flipIdx int, balance, stake *big.Int) {
	if c == nil {
		return
	}
	c.AddReportedFlipsReward(balanceDest, stakeDest, flipIdx, balance, stake)
}

<<<<<<< HEAD
func (c *collectorStub) AddInvitationsReward(balanceDest, stakeDest common.Address, balance, stake *big.Int, age uint16,
	txHash *common.Hash, isSavedInviteWinner bool) {
	// do nothing
}

func AddInvitationsReward(c StatsCollector, balanceDest, stakeDest common.Address, balance, stake *big.Int, age uint16,
	txHash *common.Hash, isSavedInviteWinner bool) {
	if c == nil {
		return
	}
	c.AddInvitationsReward(balanceDest, stakeDest, balance, stake, age, txHash, isSavedInviteWinner)
=======
func (c *collectorStub) AddInvitationsReward(addr common.Address, balance *big.Int, stake *big.Int, age uint16,
	txHash *common.Hash, epochHeight uint32, isSavedInviteWinner bool) {
	// do nothing
}

func AddInvitationsReward(c StatsCollector, addr common.Address, balance *big.Int, stake *big.Int, age uint16,
	txHash *common.Hash, epochHeight uint32, isSavedInviteWinner bool) {
	if c == nil {
		return
	}
	c.AddInvitationsReward(addr, balance, stake, age, txHash, epochHeight, isSavedInviteWinner)
>>>>>>> c202a58d
}

func (c *collectorStub) AddFoundationPayout(addr common.Address, balance *big.Int) {
	// do nothing
}

func AddFoundationPayout(c StatsCollector, addr common.Address, balance *big.Int) {
	if c == nil {
		return
	}
	c.AddFoundationPayout(addr, balance)
}

func (c *collectorStub) AddZeroWalletFund(addr common.Address, balance *big.Int) {
	// do nothing
}

func AddZeroWalletFund(c StatsCollector, addr common.Address, balance *big.Int) {
	if c == nil {
		return
	}
	c.AddZeroWalletFund(addr, balance)
}

func (c *collectorStub) AddProposerReward(balanceDest, stakeDest common.Address, balance, stake *big.Int) {
	// do nothing
}

func AddProposerReward(c StatsCollector, balanceDest, stakeDest common.Address, balance, stake *big.Int) {
	if c == nil {
		return
	}
	c.AddProposerReward(balanceDest, stakeDest, balance, stake)
}

func (c *collectorStub) AddFinalCommitteeReward(balanceDest, stakeDest common.Address, balance, stake *big.Int) {
	// do nothing
}

func AddFinalCommitteeReward(c StatsCollector, balanceDest, stakeDest common.Address, balance, stake *big.Int) {
	if c == nil {
		return
	}
	c.AddFinalCommitteeReward(balanceDest, stakeDest, balance, stake)
}

func (c *collectorStub) CompleteCollecting() {
	// do nothing
}

func (c *collectorStub) AfterSubPenalty(addr common.Address, amount *big.Int, appState *appstate.AppState) {
	// do nothing
}

func AfterSubPenalty(c StatsCollector, addr common.Address, amount *big.Int, appState *appstate.AppState) {
	if c == nil {
		return
	}
	c.AfterSubPenalty(addr, amount, appState)
}

func (c *collectorStub) BeforeClearPenalty(addr common.Address, appState *appstate.AppState) {
	// do nothing
}

func BeforeClearPenalty(c StatsCollector, addr common.Address, appState *appstate.AppState) {
	if c == nil {
		return
	}
	c.BeforeClearPenalty(addr, appState)
}

func (c *collectorStub) BeforeSetPenalty(addr common.Address, appState *appstate.AppState) {
	// do nothing
}

func BeforeSetPenalty(c StatsCollector, addr common.Address, appState *appstate.AppState) {
	if c == nil {
		return
	}
	c.BeforeSetPenalty(addr, appState)
}

func (c *collectorStub) AddMintedCoins(amount *big.Int) {
	// do nothing
}

func AddMintedCoins(c StatsCollector, amount *big.Int) {
	if c == nil {
		return
	}
	c.AddMintedCoins(amount)
}

func (c *collectorStub) AddPenaltyBurntCoins(addr common.Address, amount *big.Int) {
	// do nothing
}

func AddPenaltyBurntCoins(c StatsCollector, addr common.Address, amount *big.Int) {
	if c == nil {
		return
	}
	c.AddPenaltyBurntCoins(addr, amount)
}

func (c *collectorStub) AddInviteBurntCoins(addr common.Address, amount *big.Int, tx *types.Transaction) {
	// do nothing
}

func AddInviteBurntCoins(c StatsCollector, addr common.Address, amount *big.Int, tx *types.Transaction) {
	if c == nil {
		return
	}
	c.AddInviteBurntCoins(addr, amount, tx)
}

func (c *collectorStub) AddFeeBurntCoins(addr common.Address, feeAmount *big.Int, burntRate float32,
	tx *types.Transaction) {
	// do nothing
}

func AddFeeBurntCoins(c StatsCollector, addr common.Address, feeAmount *big.Int, burntRate float32,
	tx *types.Transaction) {
	if c == nil {
		return
	}
	c.AddFeeBurntCoins(addr, feeAmount, burntRate, tx)
}

func (c *collectorStub) AddKilledBurntCoins(addr common.Address, amount *big.Int) {
	// do nothing
}

func AddKilledBurntCoins(c StatsCollector, addr common.Address, amount *big.Int) {
	if c == nil {
		return
	}
	c.AddKilledBurntCoins(addr, amount)
}

func (c *collectorStub) AddBurnTxBurntCoins(addr common.Address, tx *types.Transaction) {
	// do nothing
}

func AddBurnTxBurntCoins(c StatsCollector, addr common.Address, tx *types.Transaction) {
	if c == nil {
		return
	}
	c.AddBurnTxBurntCoins(addr, tx)
}

func (c *collectorStub) AfterAddStake(addr common.Address, amount *big.Int, appState *appstate.AppState) {
	// do nothing
}

func AfterAddStake(c StatsCollector, addr common.Address, amount *big.Int, appState *appstate.AppState) {
	if c == nil {
		return
	}
	c.AfterAddStake(addr, amount, appState)
}

func (c *collectorStub) AddActivationTxBalanceTransfer(tx *types.Transaction, amount *big.Int) {
	// do nothing
}

func AddActivationTxBalanceTransfer(c StatsCollector, tx *types.Transaction, amount *big.Int) {
	if c == nil {
		return
	}
	c.AddActivationTxBalanceTransfer(tx, amount)
}

func (c *collectorStub) AddKillTxStakeTransfer(tx *types.Transaction, amount *big.Int) {
	// do nothing
}

func AddKillTxStakeTransfer(c StatsCollector, tx *types.Transaction, amount *big.Int) {
	if c == nil {
		return
	}
	c.AddKillTxStakeTransfer(tx, amount)
}

func (c *collectorStub) AddKillInviteeTxStakeTransfer(tx *types.Transaction, amount *big.Int) {
	// do nothing
}

func AddKillInviteeTxStakeTransfer(c StatsCollector, tx *types.Transaction, amount *big.Int) {
	if c == nil {
		return
	}
	c.AddKillInviteeTxStakeTransfer(tx, amount)
}

func (c *collectorStub) BeginVerifiedStakeTransferBalanceUpdate(addrFrom, addrTo common.Address, appState *appstate.AppState) {
	// do nothing
}

func BeginVerifiedStakeTransferBalanceUpdate(c StatsCollector, addrFrom, addrTo common.Address, appState *appstate.AppState) {
	if c == nil {
		return
	}
	c.BeginVerifiedStakeTransferBalanceUpdate(addrFrom, addrTo, appState)
}

func (c *collectorStub) BeginTxBalanceUpdate(tx *types.Transaction, appState *appstate.AppState) {
	// do nothing
}

func BeginTxBalanceUpdate(c StatsCollector, tx *types.Transaction, appState *appstate.AppState) {
	if c == nil {
		return
	}
	c.BeginTxBalanceUpdate(tx, appState)
}

func (c *collectorStub) BeginProposerRewardBalanceUpdate(balanceDest, stakeDest common.Address, appState *appstate.AppState) {
	// do nothing
}

func BeginProposerRewardBalanceUpdate(c StatsCollector, balanceDest, stakeDest common.Address, appState *appstate.AppState) {
	if c == nil {
		return
	}
	c.BeginProposerRewardBalanceUpdate(balanceDest, stakeDest, appState)
}

func (c *collectorStub) BeginCommitteeRewardBalanceUpdate(balanceDest, stakeDest common.Address, appState *appstate.AppState) {
	// do nothing
}

func BeginCommitteeRewardBalanceUpdate(c StatsCollector, balanceDest, stakeDest common.Address, appState *appstate.AppState) {
	if c == nil {
		return
	}
	c.BeginCommitteeRewardBalanceUpdate(balanceDest, stakeDest, appState)
}

func (c *collectorStub) BeginEpochRewardBalanceUpdate(balanceDest, stakeDest common.Address, appState *appstate.AppState) {
	// do nothing
}

func BeginEpochRewardBalanceUpdate(c StatsCollector, balanceDest, stakeDest common.Address, appState *appstate.AppState) {
	if c == nil {
		return
	}
	c.BeginEpochRewardBalanceUpdate(balanceDest, stakeDest, appState)
}

func (c *collectorStub) BeginFailedValidationBalanceUpdate(addr common.Address, appState *appstate.AppState) {
	// do nothing
}

func BeginFailedValidationBalanceUpdate(c StatsCollector, addr common.Address, appState *appstate.AppState) {
	if c == nil {
		return
	}
	c.BeginFailedValidationBalanceUpdate(addr, appState)
}

func (c *collectorStub) BeginPenaltyBalanceUpdate(addr common.Address, appState *appstate.AppState) {
	// do nothing
}

func BeginPenaltyBalanceUpdate(c StatsCollector, addr common.Address, appState *appstate.AppState) {
	if c == nil {
		return
	}
	c.BeginPenaltyBalanceUpdate(addr, appState)
}

func (c *collectorStub) BeginEpochPenaltyResetBalanceUpdate(addr common.Address, appState *appstate.AppState) {
	// do nothing
}

func BeginEpochPenaltyResetBalanceUpdate(c StatsCollector, addr common.Address, appState *appstate.AppState) {
	if c == nil {
		return
	}
	c.BeginEpochPenaltyResetBalanceUpdate(addr, appState)
}

func (c *collectorStub) BeginDustClearingBalanceUpdate(addr common.Address, appState *appstate.AppState) {
	// do nothing
}

func BeginDustClearingBalanceUpdate(c StatsCollector, addr common.Address, appState *appstate.AppState) {
	if c == nil {
		return
	}
	c.BeginDustClearingBalanceUpdate(addr, appState)
}

func (c *collectorStub) CompleteBalanceUpdate(appState *appstate.AppState) {
	// do nothing
}

func CompleteBalanceUpdate(c StatsCollector, appState *appstate.AppState) {
	if c == nil {
		return
	}
	c.CompleteBalanceUpdate(appState)
}

func (c *collectorStub) SetCommitteeRewardShare(amount *big.Int) {
	// do nothing
}

func SetCommitteeRewardShare(c StatsCollector, amount *big.Int) {
	if c == nil {
		return
	}
	c.SetCommitteeRewardShare(amount)
}

func (c *collectorStub) BeginApplyingTx(tx *types.Transaction, appState *appstate.AppState) {
	// do nothing
}

func BeginApplyingTx(c StatsCollector, tx *types.Transaction, appState *appstate.AppState) {
	if c == nil {
		return
	}
	c.BeginApplyingTx(tx, appState)
}

func (c *collectorStub) CompleteApplyingTx(appState *appstate.AppState) {
	// do nothing
}

func CompleteApplyingTx(c StatsCollector, appState *appstate.AppState) {
	if c == nil {
		return
	}
	c.CompleteApplyingTx(appState)
}

func (c *collectorStub) AddTxFee(feeAmount *big.Int) {
	// do nothing
}

func AddTxFee(c StatsCollector, feeAmount *big.Int) {
	if c == nil {
		return
	}
	c.AddTxFee(feeAmount)
}

func (c *collectorStub) AddContractStake(amount *big.Int) {
	// do nothing
}

func AddContractStake(c StatsCollector, amount *big.Int) {
	if c == nil {
		return
	}
	c.AddContractStake(amount)
}

func (c *collectorStub) AddContractBalanceUpdate(address common.Address, getCurrentBalance GetBalanceFunc, newBalance *big.Int, appState *appstate.AppState) {
	// do nothing
}

func AddContractBalanceUpdate(c StatsCollector, address common.Address, getCurrentBalance GetBalanceFunc, newBalance *big.Int, appState *appstate.AppState) {
	if c == nil {
		return
	}
	c.AddContractBalanceUpdate(address, getCurrentBalance, newBalance, appState)
}

func (c *collectorStub) AddContractBurntCoins(address common.Address, getAmount GetBalanceFunc) {
	// do nothing
}

func AddContractBurntCoins(c StatsCollector, address common.Address, getAmount GetBalanceFunc) {
	if c == nil {
		return
	}
	c.AddContractBurntCoins(address, getAmount)
}

func (c *collectorStub) AddContractTerminationBurntCoins(address common.Address, stake, refund *big.Int) {
	// do nothing
}

func AddContractTerminationBurntCoins(c StatsCollector, address common.Address, stake, refund *big.Int) {
	if c == nil {
		return
	}
	c.AddContractTerminationBurntCoins(address, stake, refund)
}

func (c *collectorStub) AddOracleVotingDeploy(contractAddress common.Address, startTime uint64,
	votingMinPayment *big.Int, fact []byte, state byte, votingDuration, publicVotingDuration uint64, winnerThreshold, quorum byte,
	committeeSize uint64, ownerFee byte) {
	// do nothing
}

func AddOracleVotingDeploy(c StatsCollector, contractAddress common.Address, startTime uint64,
	votingMinPayment *big.Int, fact []byte, state byte, votingDuration, publicVotingDuration uint64, winnerThreshold, quorum byte,
	committeeSize uint64, ownerFee byte) {
	if c == nil {
		return
	}
	c.AddOracleVotingDeploy(contractAddress, startTime, votingMinPayment, fact, state, votingDuration,
		publicVotingDuration, winnerThreshold, quorum, committeeSize, ownerFee)
}

func (c *collectorStub) AddOracleVotingCallStart(state byte, startBlock uint64, epoch uint16, votingMinPayment *big.Int, vrfSeed []byte,
	committeeSize uint64, networkSize int) {
	// do nothing
}

func AddOracleVotingCallStart(c StatsCollector, state byte, startBlock uint64, epoch uint16, votingMinPayment *big.Int, vrfSeed []byte,
	committeeSize uint64, networkSize int) {
	if c == nil {
		return
	}
	c.AddOracleVotingCallStart(state, startBlock, epoch, votingMinPayment, vrfSeed, committeeSize, networkSize)
}

func (c *collectorStub) AddOracleVotingCallVoteProofOld(voteHash []byte) {
	// do nothing
}

func AddOracleVotingCallVoteProofOld(c StatsCollector, voteHash []byte) {
	if c == nil {
		return
	}
	c.AddOracleVotingCallVoteProofOld(voteHash)
}

func (c *collectorStub) AddOracleVotingCallVoteProof(voteHash []byte, newSecretVotesCount *uint64) {
	// do nothing
}

func AddOracleVotingCallVoteProof(c StatsCollector, voteHash []byte, newSecretVotesCount *uint64) {
	if c == nil {
		return
	}
	c.AddOracleVotingCallVoteProof(voteHash, newSecretVotesCount)
}

func (c *collectorStub) AddOracleVotingCallVoteOld(vote byte, salt []byte) {
	// do nothing
}

func AddOracleVotingCallVoteOld(c StatsCollector, vote byte, salt []byte) {
	if c == nil {
		return
	}
	c.AddOracleVotingCallVoteOld(vote, salt)
}

func (c *collectorStub) AddOracleVotingCallVote(vote byte, salt []byte, newOptionVotes *uint64, newOptionAllVotes uint64,
	newSecretVotesCount *uint64, delegatee *common.Address, prevPoolVote []byte, newPrevOptionVotes *uint64) {
	// do nothing
}

func AddOracleVotingCallVote(c StatsCollector, vote byte, salt []byte, newOptionVotes *uint64, newOptionAllVotes uint64,
	newSecretVotesCount *uint64, delegatee *common.Address, prevPoolVote []byte, newPrevOptionVotes *uint64) {
	if c == nil {
		return
	}
	c.AddOracleVotingCallVote(vote, salt, newOptionVotes, newOptionAllVotes, newSecretVotesCount, delegatee, prevPoolVote, newPrevOptionVotes)
}

func (c *collectorStub) AddOracleVotingCallFinish(state byte, result *byte, fund, oracleReward, ownerReward *big.Int) {
	// do nothing
}

func AddOracleVotingCallFinish(c StatsCollector, state byte, result *byte, fund, oracleReward, ownerReward *big.Int) {
	if c == nil {
		return
	}
	c.AddOracleVotingCallFinish(state, result, fund, oracleReward, ownerReward)
}

func (c *collectorStub) AddOracleVotingCallProlongationOld(startBlock *uint64, epoch uint16, vrfSeed []byte, committeeSize, networkSize uint64) {
	// do nothing
}

func AddOracleVotingCallProlongationOld(c StatsCollector, startBlock *uint64, epoch uint16, vrfSeed []byte, committeeSize, networkSize uint64) {
	if c == nil {
		return
	}
	c.AddOracleVotingCallProlongationOld(startBlock, epoch, vrfSeed, committeeSize, networkSize)
}

func (c *collectorStub) AddOracleVotingCallProlongation(startBlock *uint64, epoch uint16, vrfSeed []byte, committeeSize, networkSize uint64,
	newEpochWithoutGrowth *byte, newProlongVoteCount *uint64) {
	// do nothing
}

func AddOracleVotingCallProlongation(c StatsCollector, startBlock *uint64, epoch uint16, vrfSeed []byte, committeeSize, networkSize uint64,
	newEpochWithoutGrowth *byte, newProlongVoteCount *uint64) {
	if c == nil {
		return
	}
	c.AddOracleVotingCallProlongation(startBlock, epoch, vrfSeed, committeeSize, networkSize, newEpochWithoutGrowth, newProlongVoteCount)
}

func (c *collectorStub) AddOracleVotingCallAddStake() {
	// do nothing
}

func AddOracleVotingCallAddStake(c StatsCollector) {
	if c == nil {
		return
	}
	c.AddOracleVotingCallAddStake()
}

func (c *collectorStub) AddOracleVotingTermination(fund, oracleReward, ownerReward *big.Int) {
	// do nothing
}

func AddOracleVotingTermination(c StatsCollector, fund, oracleReward, ownerReward *big.Int) {
	if c == nil {
		return
	}
	c.AddOracleVotingTermination(fund, oracleReward, ownerReward)
}

func (c *collectorStub) AddOracleLockDeploy(contractAddress common.Address, oracleVotingAddress common.Address,
	value byte, successAddress common.Address, failAddress common.Address) {
	// do nothing
}

func AddOracleLockDeploy(c StatsCollector, contractAddress common.Address, oracleVotingAddress common.Address,
	value byte, successAddress common.Address, failAddress common.Address) {
	if c == nil {
		return
	}
	c.AddOracleLockDeploy(contractAddress, oracleVotingAddress, value, successAddress, failAddress)
}

func (c *collectorStub) AddOracleLockCallPush(success bool, oracleVotingResult byte, transfer *big.Int) {
	// do nothing
}

func AddOracleLockCallPush(c StatsCollector, success bool, oracleVotingResult byte, transfer *big.Int) {
	if c == nil {
		return
	}
	c.AddOracleLockCallPush(success, oracleVotingResult, transfer)
}

func (c *collectorStub) AddOracleLockCallCheckOracleVoting(votedValue byte, err error) {
	// do nothing
}

func AddOracleLockCallCheckOracleVoting(c StatsCollector, votedValue byte, err error) {
	if c == nil {
		return
	}
	c.AddOracleLockCallCheckOracleVoting(votedValue, err)
}

func (c *collectorStub) AddOracleLockTermination(dest common.Address) {
	// do nothing
}

func AddOracleLockTermination(c StatsCollector, dest common.Address) {
	if c == nil {
		return
	}
	c.AddOracleLockTermination(dest)
}

func (c *collectorStub) AddRefundableOracleLockDeploy(contractAddress common.Address, oracleVotingAddress common.Address,
	value byte, successAddress common.Address, successAddressErr error, failAddress common.Address, failAddressErr error,
	refundDelay, depositDeadline uint64, oracleVotingFee byte, state byte, sum *big.Int) {
	// do nothing
}

func AddRefundableOracleLockDeploy(c StatsCollector, contractAddress common.Address, oracleVotingAddress common.Address,
	value byte, successAddress common.Address, successAddressErr error, failAddress common.Address, failAddressErr error,
	refundDelay, depositDeadline uint64, oracleVotingFee byte, state byte, sum *big.Int) {
	if c == nil {
		return
	}
	c.AddRefundableOracleLockDeploy(contractAddress, oracleVotingAddress, value, successAddress, successAddressErr,
		failAddress, failAddressErr, refundDelay, depositDeadline, oracleVotingFee, state, sum)
}

func (c *collectorStub) AddRefundableOracleLockCallDeposit(ownSum, sum, fee *big.Int) {
	// do nothing
}

func AddRefundableOracleLockCallDeposit(c StatsCollector, ownSum, sum, fee *big.Int) {
	if c == nil {
		return
	}
	c.AddRefundableOracleLockCallDeposit(ownSum, sum, fee)
}

func (c *collectorStub) AddRefundableOracleLockCallPush(state byte, oracleVotingExists bool, oracleVotingResult byte, oracleVotingResultErr error, transfer *big.Int, refundBlock uint64) {
	// do nothing
}

func AddRefundableOracleLockCallPush(c StatsCollector, state byte, oracleVotingExists bool, oracleVotingResult byte, oracleVotingResultErr error, transfer *big.Int, refundBlock uint64) {
	if c == nil {
		return
	}
	c.AddRefundableOracleLockCallPush(state, oracleVotingExists, oracleVotingResult, oracleVotingResultErr, transfer, refundBlock)
}

func (c *collectorStub) AddRefundableOracleLockCallRefund(balance *big.Int, coef decimal.Decimal) {
	// do nothing
}

func AddRefundableOracleLockCallRefund(c StatsCollector, balance *big.Int, coef decimal.Decimal) {
	if c == nil {
		return
	}
	c.AddRefundableOracleLockCallRefund(balance, coef)
}

func (c *collectorStub) AddRefundableOracleLockTermination(dest common.Address) {
	// do nothing
}

func AddRefundableOracleLockTermination(c StatsCollector, dest common.Address) {
	if c == nil {
		return
	}
	c.AddRefundableOracleLockTermination(dest)
}

func (c *collectorStub) AddMultisigDeploy(contractAddress common.Address, minVotes, maxVotes, state byte) {
	// do nothing
}

func AddMultisigDeploy(c StatsCollector, contractAddress common.Address, minVotes, maxVotes, state byte) {
	if c == nil {
		return
	}
	c.AddMultisigDeploy(contractAddress, minVotes, maxVotes, state)
}

func (c *collectorStub) AddMultisigCallAdd(address common.Address, newState *byte) {
	// do nothing
}

func AddMultisigCallAdd(c StatsCollector, address common.Address, newState *byte) {
	if c == nil {
		return
	}
	c.AddMultisigCallAdd(address, newState)
}

func (c *collectorStub) AddMultisigCallSend(dest common.Address, amount []byte) {
	// do nothing
}

func AddMultisigCallSend(c StatsCollector, dest common.Address, amount []byte) {
	if c == nil {
		return
	}
	c.AddMultisigCallSend(dest, amount)
}

func (c *collectorStub) AddMultisigCallPush(dest common.Address, amount []byte, voteAddressCnt, voteAmountCnt int) {
	// do nothing
}

func AddMultisigCallPush(c StatsCollector, dest common.Address, amount []byte, voteAddressCnt, voteAmountCnt int) {
	if c == nil {
		return
	}
	c.AddMultisigCallPush(dest, amount, voteAddressCnt, voteAmountCnt)
}

func (c *collectorStub) AddMultisigTermination(dest common.Address) {
	// do nothing
}

func AddMultisigTermination(c StatsCollector, dest common.Address) {
	if c == nil {
		return
	}
	c.AddMultisigTermination(dest)
}

func (c *collectorStub) AddTimeLockDeploy(contractAddress common.Address, timestamp uint64) {
	// do nothing
}

func AddTimeLockDeploy(c StatsCollector, contractAddress common.Address, timestamp uint64) {
	if c == nil {
		return
	}
	c.AddTimeLockDeploy(contractAddress, timestamp)
}

func (c *collectorStub) AddTimeLockCallTransfer(dest common.Address, amount *big.Int) {
	// do nothing
}

func AddTimeLockCallTransfer(c StatsCollector, dest common.Address, amount *big.Int) {
	if c == nil {
		return
	}
	c.AddTimeLockCallTransfer(dest, amount)
}

func (c *collectorStub) AddTimeLockTermination(dest common.Address) {
	// do nothing
}

func AddTimeLockTermination(c StatsCollector, dest common.Address) {
	if c == nil {
		return
	}
	c.AddTimeLockTermination(dest)
}

func (c *collectorStub) AddTxReceipt(txReceipt *types.TxReceipt, appState *appstate.AppState) {
	// do nothing
}

func AddTxReceipt(c StatsCollector, txReceipt *types.TxReceipt, appState *appstate.AppState) {
	if c == nil {
		return
	}
	c.AddTxReceipt(txReceipt, appState)
}<|MERGE_RESOLUTION|>--- conflicted
+++ resolved
@@ -24,19 +24,11 @@
 	SetTotalInvitationsReward(amount *big.Int, share *big.Int)
 	SetTotalFoundationPayouts(amount *big.Int)
 	SetTotalZeroWalletFund(amount *big.Int)
-<<<<<<< HEAD
 	AddValidationReward(balanceDest, stakeDest common.Address, age uint16, balance, stake *big.Int)
 	AddFlipsReward(balanceDest, stakeDest common.Address, balance, stake *big.Int, flipsToReward []*types.FlipToReward)
 	AddReportedFlipsReward(balanceDest, stakeDest common.Address, flipIdx int, balance, stake *big.Int)
 	AddInvitationsReward(balanceDest, stakeDest common.Address, balance, stake *big.Int, age uint16, txHash *common.Hash,
-		isSavedInviteWinner bool)
-=======
-	AddValidationReward(addr common.Address, age uint16, balance *big.Int, stake *big.Int)
-	AddFlipsReward(addr common.Address, balance *big.Int, stake *big.Int, flipsToReward []*types.FlipToReward)
-	AddReportedFlipsReward(addr common.Address, flipIdx int, balance *big.Int, stake *big.Int)
-	AddInvitationsReward(addr common.Address, balance *big.Int, stake *big.Int, age uint16, txHash *common.Hash,
 		epochHeight uint32, isSavedInviteWinner bool)
->>>>>>> c202a58d
 	AddFoundationPayout(addr common.Address, balance *big.Int)
 	AddZeroWalletFund(addr common.Address, balance *big.Int)
 
@@ -275,31 +267,17 @@
 	c.AddReportedFlipsReward(balanceDest, stakeDest, flipIdx, balance, stake)
 }
 
-<<<<<<< HEAD
 func (c *collectorStub) AddInvitationsReward(balanceDest, stakeDest common.Address, balance, stake *big.Int, age uint16,
-	txHash *common.Hash, isSavedInviteWinner bool) {
+	txHash *common.Hash, epochHeight uint32, isSavedInviteWinner bool) {
 	// do nothing
 }
 
 func AddInvitationsReward(c StatsCollector, balanceDest, stakeDest common.Address, balance, stake *big.Int, age uint16,
-	txHash *common.Hash, isSavedInviteWinner bool) {
-	if c == nil {
-		return
-	}
-	c.AddInvitationsReward(balanceDest, stakeDest, balance, stake, age, txHash, isSavedInviteWinner)
-=======
-func (c *collectorStub) AddInvitationsReward(addr common.Address, balance *big.Int, stake *big.Int, age uint16,
 	txHash *common.Hash, epochHeight uint32, isSavedInviteWinner bool) {
-	// do nothing
-}
-
-func AddInvitationsReward(c StatsCollector, addr common.Address, balance *big.Int, stake *big.Int, age uint16,
-	txHash *common.Hash, epochHeight uint32, isSavedInviteWinner bool) {
-	if c == nil {
-		return
-	}
-	c.AddInvitationsReward(addr, balance, stake, age, txHash, epochHeight, isSavedInviteWinner)
->>>>>>> c202a58d
+	if c == nil {
+		return
+	}
+	c.AddInvitationsReward(balanceDest, stakeDest, balance, stake, age, txHash, epochHeight, isSavedInviteWinner)
 }
 
 func (c *collectorStub) AddFoundationPayout(addr common.Address, balance *big.Int) {
