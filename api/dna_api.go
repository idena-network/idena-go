package api

import (
	"context"
	"crypto/ecdsa"
	"encoding/hex"
	"fmt"
	mapset "github.com/deckarep/golang-set"
	"github.com/idena-network/idena-go/blockchain"
	"github.com/idena-network/idena-go/blockchain/attachments"
	"github.com/idena-network/idena-go/blockchain/types"
	"github.com/idena-network/idena-go/common"
	"github.com/idena-network/idena-go/common/hexutil"
	"github.com/idena-network/idena-go/core/appstate"
	"github.com/idena-network/idena-go/core/ceremony"
	"github.com/idena-network/idena-go/core/profile"
	"github.com/idena-network/idena-go/core/state"
	"github.com/idena-network/idena-go/crypto"
	"github.com/ipfs/go-cid"
	"github.com/pkg/errors"
	"github.com/shopspring/decimal"
	"time"
)

type DnaApi struct {
	bc             *blockchain.Blockchain
	baseApi        *BaseApi
	ceremony       *ceremony.ValidationCeremony
	appVersion     string
	profileManager *profile.Manager
}

func NewDnaApi(baseApi *BaseApi, bc *blockchain.Blockchain, ceremony *ceremony.ValidationCeremony, appVersion string,
	profileManager *profile.Manager) *DnaApi {
	return &DnaApi{bc, baseApi, ceremony, appVersion, profileManager}
}

type State struct {
	Name string `json:"name"`
}

func (api *DnaApi) State() State {
	return State{
		Name: api.baseApi.engine.GetProcess(),
	}
}

func (api *DnaApi) GetCoinbaseAddr() common.Address {
	return api.baseApi.getCurrentCoinbase()
}

type Balance struct {
	Stake   decimal.Decimal `json:"stake"`
	Balance decimal.Decimal `json:"balance"`
	Nonce   uint32          `json:"nonce"`
}

func (api *DnaApi) GetBalance(address common.Address) Balance {
	state := api.baseApi.getReadonlyAppState()
	currentEpoch := state.State.Epoch()
	nonce, epoch := state.State.GetNonce(address), state.State.GetEpoch(address)
	if epoch < currentEpoch {
		nonce = 0
	}

	return Balance{
		Stake:   blockchain.ConvertToFloat(state.State.GetStakeBalance(address)),
		Balance: blockchain.ConvertToFloat(state.State.GetBalance(address)),
		Nonce:   nonce,
	}
}

// SendTxArgs represents the arguments to submit a new transaction into the transaction pool.
type SendTxArgs struct {
	Type     types.TxType    `json:"type"`
	From     common.Address  `json:"from"`
	To       *common.Address `json:"to"`
	Amount   decimal.Decimal `json:"amount"`
	MaxFee   decimal.Decimal `json:"maxFee"`
	Payload  *hexutil.Bytes  `json:"payload"`
	Tips     decimal.Decimal `json:"tips"`
	UseProto bool            `json:"useProto"`
	BaseTxArgs
}

// SendInviteArgs represents the arguments to send invite
type SendInviteArgs struct {
	To     common.Address  `json:"to"`
	Amount decimal.Decimal `json:"amount"`
	BaseTxArgs
}

type ActivateInviteArgs struct {
	Key    string         `json:"key"`
	PubKey *hexutil.Bytes `json:"pubKey"`
	BaseTxArgs
}

type DelegateTxArgs struct {
	To *common.Address `json:"to"`
	BaseTxArgs
}

type KillDelegatorTxArgs struct {
	To *common.Address `json:"to"`
	BaseTxArgs
}

type Invite struct {
	Hash     common.Hash    `json:"hash"`
	Receiver common.Address `json:"receiver"`
	Key      string         `json:"key"`
}

func (api *DnaApi) SendInvite(ctx context.Context, args SendInviteArgs) (Invite, error) {
	receiver := args.To
	var key *ecdsa.PrivateKey

	if receiver == (common.Address{}) {
		key, _ = crypto.GenerateKey()
		receiver = crypto.PubkeyToAddress(key.PublicKey)
	}

	hash, err := api.baseApi.sendTx(ctx, api.baseApi.getCurrentCoinbase(), &receiver, types.InviteTx, args.Amount, decimal.Zero, decimal.Zero, args.Nonce, args.Epoch, nil, nil)

	if err != nil {
		return Invite{}, err
	}

	var stringKey string
	if key != nil {
		stringKey = hex.EncodeToString(crypto.FromECDSA(key))
	}

	return Invite{
		Receiver: receiver,
		Hash:     hash,
		Key:      stringKey,
	}, nil
}

func (api *DnaApi) ActivateInvite(ctx context.Context, args ActivateInviteArgs) (common.Hash, error) {
	var key *ecdsa.PrivateKey
	from := api.baseApi.getCurrentCoinbase()
	if len(args.Key) > 0 {
		var err error
		b, err := hex.DecodeString(args.Key)
		if err != nil {
			return common.Hash{}, err
		}
		key, err = crypto.ToECDSA(b)
		if err != nil {
			return common.Hash{}, err
		}
		from = crypto.PubkeyToAddress(key.PublicKey)
	}

	var pubKey []byte
	if args.PubKey != nil {
		pubKey = *args.PubKey
	} else {
		pubKey = api.baseApi.secStore.GetPubKey()
	}
	to, err := crypto.PubKeyBytesToAddress(pubKey)
	if err != nil {
		return common.Hash{}, err
	}
	hash, err := api.baseApi.sendTx(ctx, from, &to, types.ActivationTx, decimal.Zero, decimal.Zero, decimal.Zero, args.Nonce, args.Epoch, pubKey, key)

	if err != nil {
		return common.Hash{}, err
	}

	return hash, nil
}

func (api *DnaApi) BecomeOnline(ctx context.Context, args BaseTxArgs) (common.Hash, error) {
	from := api.baseApi.getCurrentCoinbase()
	hash, err := api.baseApi.sendTx(ctx, from, nil, types.OnlineStatusTx, decimal.Zero, decimal.Zero, decimal.Zero, args.Nonce, args.Epoch, attachments.CreateOnlineStatusAttachment(true), nil)

	if err != nil {
		return common.Hash{}, err
	}

	return hash, nil
}

func (api *DnaApi) BecomeOffline(ctx context.Context, args BaseTxArgs) (common.Hash, error) {
	from := api.baseApi.getCurrentCoinbase()
	hash, err := api.baseApi.sendTx(ctx, from, nil, types.OnlineStatusTx, decimal.Zero, decimal.Zero, decimal.Zero, args.Nonce, args.Epoch, attachments.CreateOnlineStatusAttachment(false), nil)

	if err != nil {
		return common.Hash{}, err
	}

	return hash, nil
}

func (api *DnaApi) Delegate(ctx context.Context, args DelegateTxArgs) (common.Hash, error) {
	from := api.baseApi.getCurrentCoinbase()
	hash, err := api.baseApi.sendTx(ctx, from, args.To, types.DelegateTx, decimal.Zero, decimal.Zero, decimal.Zero, args.Nonce, args.Epoch, nil, nil)

	if err != nil {
		return common.Hash{}, err
	}

	return hash, nil
}

func (api *DnaApi) Undelegate(ctx context.Context, args BaseTxArgs) (common.Hash, error) {
	from := api.baseApi.getCurrentCoinbase()
	hash, err := api.baseApi.sendTx(ctx, from, nil, types.UndelegateTx, decimal.Zero, decimal.Zero, decimal.Zero, args.Nonce, args.Epoch, nil, nil)

	if err != nil {
		return common.Hash{}, err
	}
	return hash, nil
}

func (api *DnaApi) KillDelegator(ctx context.Context, args KillDelegatorTxArgs) (common.Hash, error) {
	from := api.baseApi.getCurrentCoinbase()
	hash, err := api.baseApi.sendTx(ctx, from, args.To, types.KillDelegatorTx, decimal.Zero, decimal.Zero, decimal.Zero, args.Nonce, args.Epoch, nil, nil)

	if err != nil {
		return common.Hash{}, err
	}
	return hash, nil
}

func (api *DnaApi) SendTransaction(ctx context.Context, args SendTxArgs) (common.Hash, error) {

	var payload []byte
	if args.Payload != nil {
		payload = *args.Payload
	}

	//TODO: remove after UI update
	if args.Type == types.KillTx {
		args.To = nil
	}

	return api.baseApi.sendTx(ctx, args.From, args.To, args.Type, args.Amount, args.MaxFee, args.Tips, args.Nonce, args.Epoch, payload, nil)
}

type FlipWords struct {
	Words [2]uint32 `json:"words"`
	Used  bool      `json:"used"`
	Id    int       `json:"id"`
}

type Identity struct {
	Address             common.Address  `json:"address"`
	ProfileHash         string          `json:"profileHash"`
	Stake               decimal.Decimal `json:"stake"`
	Invites             uint8           `json:"invites"`
	Age                 uint16          `json:"age"`
	State               string          `json:"state"`
	PubKey              string          `json:"pubkey"`
	RequiredFlips       uint8           `json:"requiredFlips"`
	AvailableFlips      uint8           `json:"availableFlips"`
	FlipKeyWordPairs    []FlipWords     `json:"flipKeyWordPairs"`
	MadeFlips           uint8           `json:"madeFlips"`
	QualifiedFlips      uint32          `json:"totalQualifiedFlips"`
	ShortFlipPoints     float32         `json:"totalShortFlipPoints"`
	Flips               []string        `json:"flips"`
	Online              bool            `json:"online"`
	Generation          uint32          `json:"generation"`
	Code                hexutil.Bytes   `json:"code"`
	Invitees            []state.TxAddr  `json:"invitees"`
	Penalty             decimal.Decimal `json:"penalty"`
	LastValidationFlags []string        `json:"lastValidationFlags"`
	Delegatee           *common.Address `json:"delegatee"`
	DelegationEpoch     uint16          `json:"delegationEpoch"`
	DelegationNonce     uint32          `json:"delegationNonce"`
<<<<<<< HEAD
=======
	IsPool              bool            `json:"isPool"`
>>>>>>> c36effb5
}

func (api *DnaApi) Identities() []Identity {
	var identities []Identity

	appState := api.baseApi.getReadonlyAppState()

	epoch := appState.State.Epoch()
	appState.State.IterateIdentities(func(key []byte, value []byte) bool {
		if key == nil {
			return true
		}
		addr := common.Address{}
		addr.SetBytes(key[1:])

		var data state.Identity
		if err := data.FromBytes(value); err != nil {
			return false
		}
		var flipKeyWordPairs []int
		if addr == api.GetCoinbaseAddr() {
			flipKeyWordPairs = api.ceremony.FlipKeyWordPairs()
		}
		identities = append(identities, convertIdentity(epoch, addr, data, flipKeyWordPairs, appState.ValidatorsCache.IsPool(addr)))

		return false
	})

	for idx := range identities {
		identities[idx].Online = getIdentityOnlineStatus(api.baseApi.getReadonlyAppState(), identities[idx].Address)
	}

	return identities
}

func (api *DnaApi) Identity(address *common.Address) Identity {
	var flipKeyWordPairs []int
	coinbase := api.GetCoinbaseAddr()
	if address == nil || *address == coinbase {
		address = &coinbase
		flipKeyWordPairs = api.ceremony.FlipKeyWordPairs()
	}

	appState := api.baseApi.getReadonlyAppState()
	converted := convertIdentity(appState.State.Epoch(), *address, appState.State.GetIdentity(*address), flipKeyWordPairs, appState.ValidatorsCache.IsPool(*address))
	converted.Online = getIdentityOnlineStatus(appState, *address)
	return converted
}

func getIdentityOnlineStatus(state *appstate.AppState, addr common.Address) bool {
	isOnline := state.ValidatorsCache.IsOnlineIdentity(addr)
	hasPendingStatusSwitch := state.State.HasStatusSwitchAddresses(addr)
	if hasPendingStatusSwitch {
		return !isOnline
	} else {
		return isOnline
	}
}

func convertIdentity(currentEpoch uint16, address common.Address, data state.Identity, flipKeyWordPairs []int, isPool bool) Identity {
	var s string
	switch data.State {
	case state.Invite:
		s = "Invite"
	case state.Candidate:
		s = "Candidate"
	case state.Newbie:
		s = "Newbie"
	case state.Verified:
		s = "Verified"
	case state.Suspended:
		s = "Suspended"
	case state.Zombie:
		s = "Zombie"
	case state.Killed:
		s = "Killed"
	case state.Human:
		s = "Human"
	default:
		s = "Undefined"
	}

	var flags []string
	if data.LastValidationStatus.HasFlag(state.AllFlipsNotQualified) {
		flags = append(flags, "AllFlipsNotQualified")
	}
	if data.LastValidationStatus.HasFlag(state.AtLeastOneFlipNotQualified) {
		flags = append(flags, "AtLeastOneFlipNotQualified")
	}
	if data.LastValidationStatus.HasFlag(state.AtLeastOneFlipReported) {
		flags = append(flags, "AtLeastOneFlipReported")
	}

	var profileHash string
	if len(data.ProfileHash) > 0 {
		c, _ := cid.Parse(data.ProfileHash)
		profileHash = c.String()
	}

	var result []string
	usedPairs := mapset.NewSet()
	for _, v := range data.Flips {
		c, _ := cid.Parse(v.Cid)
		result = append(result, c.String())
		usedPairs.Add(v.Pair)
	}

	var convertedFlipKeyWordPairs []FlipWords
	for i := 0; i < len(flipKeyWordPairs)/2; i++ {
		convertedFlipKeyWordPairs = append(convertedFlipKeyWordPairs,
			FlipWords{
				Words: [2]uint32{uint32(flipKeyWordPairs[i*2]), uint32(flipKeyWordPairs[i*2+1])},
				Used:  usedPairs.Contains(uint8(i)),
				Id:    i,
			})
	}

	var invitees []state.TxAddr
	if len(data.Invitees) > 0 {
		invitees = data.Invitees
	}

	age := uint16(0)
	if data.Birthday > 0 {
		age = currentEpoch - data.Birthday
	}

	totalPoints, totalFlips := common.CalculateIdentityScores(data.Scores, data.GetShortFlipPoints(), data.QualifiedFlips)

	return Identity{
		Address:             address,
		State:               s,
		Stake:               blockchain.ConvertToFloat(data.Stake),
		Age:                 age,
		Invites:             data.Invites,
		ProfileHash:         profileHash,
		PubKey:              fmt.Sprintf("%x", data.PubKey),
		RequiredFlips:       data.RequiredFlips,
		AvailableFlips:      data.GetMaximumAvailableFlips(),
		FlipKeyWordPairs:    convertedFlipKeyWordPairs,
		MadeFlips:           uint8(len(data.Flips)),
		QualifiedFlips:      totalFlips,
		ShortFlipPoints:     totalPoints,
		Flips:               result,
		Generation:          data.Generation,
		Code:                data.Code,
		Invitees:            invitees,
		Penalty:             blockchain.ConvertToFloat(data.Penalty),
		LastValidationFlags: flags,
		Delegatee:           data.Delegatee,
		DelegationEpoch:     data.DelegationEpoch,
		DelegationNonce:     data.DelegationNonce,
<<<<<<< HEAD
=======
		IsPool:              isPool,
>>>>>>> c36effb5
	}
}

type Epoch struct {
	Epoch                  uint16    `json:"epoch"`
	NextValidation         time.Time `json:"nextValidation"`
	CurrentPeriod          string    `json:"currentPeriod"`
	CurrentValidationStart time.Time `json:"currentValidationStart"`
}

func (api *DnaApi) Epoch() Epoch {
	s := api.baseApi.getReadonlyAppState()
	var res string
	switch s.State.ValidationPeriod() {
	case state.NonePeriod:
		res = "None"
	case state.FlipLotteryPeriod:
		res = "FlipLottery"
		if api.ceremony.ShortSessionStarted() {
			res = "ShortSession"
		}
	case state.ShortSessionPeriod:
		res = "ShortSession"
	case state.LongSessionPeriod:
		res = "LongSession"
	case state.AfterLongSessionPeriod:
		res = "AfterLongSession"
	}

	return Epoch{
		Epoch:                  s.State.Epoch(),
		NextValidation:         s.State.NextValidationTime(),
		CurrentPeriod:          res,
		CurrentValidationStart: api.ceremony.ShortSessionBeginTime(),
	}
}

type CeremonyIntervals struct {
	FlipLotteryDuration  float64
	ShortSessionDuration float64
	LongSessionDuration  float64
}

func (api *DnaApi) CeremonyIntervals() CeremonyIntervals {
	cfg := api.bc.Config()
	networkSize := api.baseApi.getReadonlyAppState().ValidatorsCache.NetworkSize()

	return CeremonyIntervals{
		FlipLotteryDuration:  cfg.Validation.GetFlipLotteryDuration().Seconds(),
		ShortSessionDuration: cfg.Validation.GetShortSessionDuration().Seconds(),
		LongSessionDuration:  cfg.Validation.GetLongSessionDuration(networkSize).Seconds(),
	}
}

func (api *DnaApi) ExportKey(password string) (string, error) {
	if password == "" {
		return "", errors.New("password should not be empty")
	}
	return api.baseApi.secStore.ExportKey(password)
}

type ImportKeyArgs struct {
	Key      string `json:"key"`
	Password string `json:"password"`
}

func (api *DnaApi) ImportKey(args ImportKeyArgs) error {
	return api.bc.Config().ProvideNodeKey(args.Key, args.Password, true)
}

func (api *DnaApi) Version() string {
	return api.appVersion
}

type BurnArgs struct {
	From   common.Address  `json:"from"`
	Key    string          `json:"key"`
	Amount decimal.Decimal `json:"amount"`
	MaxFee decimal.Decimal `json:"maxFee"`
	BaseTxArgs
}

func (api *DnaApi) Burn(ctx context.Context, args BurnArgs) (common.Hash, error) {
	from := api.baseApi.getCurrentCoinbase()
	hash, err := api.baseApi.sendTx(ctx, from, nil, types.BurnTx, args.Amount, args.MaxFee, decimal.Zero, args.Nonce,
		args.Epoch, attachments.CreateBurnAttachment(args.Key), nil)

	if err != nil {
		return common.Hash{}, err
	}

	return hash, nil
}

type ChangeProfileArgs struct {
	Info     *hexutil.Bytes  `json:"info"`
	Nickname string          `json:"nickname"`
	MaxFee   decimal.Decimal `json:"maxFee"`
}

type ChangeProfileResponse struct {
	TxHash common.Hash `json:"txHash"`
	Hash   string      `json:"hash"`
}

type ProfileResponse struct {
	Info     *hexutil.Bytes `json:"info"`
	Nickname string         `json:"nickname"`
}

func (api *DnaApi) ChangeProfile(ctx context.Context, args ChangeProfileArgs) (ChangeProfileResponse, error) {
	profileData := profile.Profile{}
	if args.Info != nil && len(*args.Info) > 0 {
		profileData.Info = *args.Info
	}
	if len(args.Nickname) > 0 {
		profileData.Nickname = []byte(args.Nickname)
	}

	profileHash, err := api.profileManager.AddProfile(profileData)

	if err != nil {
		return ChangeProfileResponse{}, errors.Wrap(err, "failed to add profile data")
	}

	txHash, err := api.baseApi.sendTx(ctx, api.baseApi.getCurrentCoinbase(), nil, types.ChangeProfileTx, decimal.Zero,
		args.MaxFee, decimal.Zero, 0, 0, attachments.CreateChangeProfileAttachment(profileHash),
		nil)

	if err != nil {
		return ChangeProfileResponse{}, errors.Wrap(err, "failed to send tx to change profile")
	}

	c, _ := cid.Cast(profileHash)

	return ChangeProfileResponse{
		TxHash: txHash,
		Hash:   c.String(),
	}, nil
}

func (api *DnaApi) Profile(address *common.Address) (ProfileResponse, error) {
	if address == nil {
		coinbase := api.GetCoinbaseAddr()
		address = &coinbase
	}
	identity := api.baseApi.getReadonlyAppState().State.GetIdentity(*address)
	if len(identity.ProfileHash) == 0 {
		return ProfileResponse{}, nil
	}
	identityProfile, err := api.profileManager.GetProfile(identity.ProfileHash)
	if err != nil {
		return ProfileResponse{}, err
	}
	var info *hexutil.Bytes
	if len(identityProfile.Info) > 0 {
		b := hexutil.Bytes(identityProfile.Info)
		info = &b
	}
	return ProfileResponse{
		Nickname: string(identityProfile.Nickname),
		Info:     info,
	}, nil
}

func (api *DnaApi) Sign(value string) hexutil.Bytes {
	hash := signatureHash(value)
	return api.baseApi.secStore.Sign(hash[:])
}

type SignatureAddressArgs struct {
	Value     string
	Signature hexutil.Bytes
}

func (api *DnaApi) SignatureAddress(args SignatureAddressArgs) (common.Address, error) {
	hash := signatureHash(args.Value)
	pubKey, err := crypto.Ecrecover(hash[:], args.Signature)
	if err != nil {
		return common.Address{}, err
	}
	addr, err := crypto.PubKeyBytesToAddress(pubKey)
	if err != nil {
		return common.Address{}, err
	}
	return addr, nil
}

func signatureHash(value string) common.Hash {
	h := crypto.Hash([]byte(value))
	return crypto.Hash(h[:])
}

type ActivateInviteToRandAddrArgs struct {
	Key string `json:"key"`
	BaseTxArgs
}

type ActivateInviteToRandAddrResponse struct {
	Hash    common.Hash    `json:"hash"`
	Address common.Address `json:"address"`
	Key     string         `json:"key"`
}

func (api *DnaApi) ActivateInviteToRandAddr(ctx context.Context, args ActivateInviteToRandAddrArgs) (ActivateInviteToRandAddrResponse, error) {
	b, err := hex.DecodeString(args.Key)
	if err != nil {
		return ActivateInviteToRandAddrResponse{}, err
	}
	var inviteKey *ecdsa.PrivateKey
	if inviteKey, err = crypto.ToECDSA(b); err != nil {
		return ActivateInviteToRandAddrResponse{}, err
	}
	from := crypto.PubkeyToAddress(inviteKey.PublicKey)
	toKey, _ := crypto.GenerateKey()
	payload := crypto.FromECDSAPub(&toKey.PublicKey)
	to := crypto.PubkeyToAddress(toKey.PublicKey)
	hash, err := api.baseApi.sendTx(ctx, from, &to, types.ActivationTx, decimal.Zero, decimal.Zero, decimal.Zero, args.Nonce, args.Epoch, payload, inviteKey)
	if err != nil {
		return ActivateInviteToRandAddrResponse{}, err
	}
	return ActivateInviteToRandAddrResponse{
		Hash:    hash,
		Address: to,
		Key:     hex.EncodeToString(crypto.FromECDSA(toKey)),
	}, nil
}

func (api *DnaApi) IsValidationReady() bool {
	return api.ceremony.IsValidationReady()
}

func (api *DnaApi) WordsSeed() hexutil.Bytes {
	seed := api.baseApi.getReadonlyAppState().State.FlipWordsSeed()
	return seed[:]
}<|MERGE_RESOLUTION|>--- conflicted
+++ resolved
@@ -272,10 +272,7 @@
 	Delegatee           *common.Address `json:"delegatee"`
 	DelegationEpoch     uint16          `json:"delegationEpoch"`
 	DelegationNonce     uint32          `json:"delegationNonce"`
-<<<<<<< HEAD
-=======
 	IsPool              bool            `json:"isPool"`
->>>>>>> c36effb5
 }
 
 func (api *DnaApi) Identities() []Identity {
@@ -428,10 +425,7 @@
 		Delegatee:           data.Delegatee,
 		DelegationEpoch:     data.DelegationEpoch,
 		DelegationNonce:     data.DelegationNonce,
-<<<<<<< HEAD
-=======
 		IsPool:              isPool,
->>>>>>> c36effb5
 	}
 }
 
